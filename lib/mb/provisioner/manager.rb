--- conflicted
+++ resolved
@@ -153,13 +153,8 @@
           cookbook_versions: Hash.new,
           environment_attributes: Hash.new,
           skip_bootstrap: false,
-<<<<<<< HEAD
           with: manifest.provisioner,
           force: false
-=======
-          force: false,
-          with: manifest.options[:provisioner]
->>>>>>> 00092dd1
         )
 
         worker = self.class.new_provisioner(options)
