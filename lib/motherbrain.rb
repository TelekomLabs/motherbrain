--- conflicted
+++ resolved
@@ -54,11 +54,8 @@
   autoload :RealModelBase, 'mb/real_model_base'
   autoload :REST, 'mb/rest'
   autoload :SafeReturn, 'mb/safe_return'
-<<<<<<< HEAD
+  autoload :SrvCtl, 'mb/srv_ctl'
   autoload :Upgrade, 'mb/upgrade'
-=======
-  autoload :SrvCtl, 'mb/srv_ctl'
->>>>>>> ed57fd77
 
   class << self
     extend Forwardable
