--- conflicted
+++ resolved
@@ -13,13 +13,6 @@
 require 'set'
 require 'ostruct'
 require 'multi_json'
-<<<<<<< HEAD
-
-## FIXME This is required to make the tests for RestGateway pass.
-require 'reel/rack'
-
-=======
->>>>>>> 9ead4c52
 require 'mb/version'
 require 'mb/errors'
 require 'mb/core_ext'
