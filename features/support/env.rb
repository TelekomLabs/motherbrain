--- conflicted
+++ resolved
@@ -9,13 +9,10 @@
 def setup_env
   require 'rspec'
   require 'aruba/cucumber'
-<<<<<<< HEAD
-  require 'chef_zero/server'
-=======
   require 'aruba/in_process'
   require 'aruba/spawn_process'
+  require 'chef_zero/server'
 
->>>>>>> f9a91eb5
   Dir[File.join(File.expand_path("../../../spec/support/**/*.rb", __FILE__))].each { |f| require f }
 
   RSpec.configure do |config|
